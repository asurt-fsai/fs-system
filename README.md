--- conflicted
+++ resolved
@@ -1,10 +1,7 @@
 # fs-system
-<<<<<<< HEAD
+
 This is the system for FS AI UK'24 by the ASU Racing Team.
-=======
 
-This is the system for FS AI UK'23 by the ASU Racing Team.
->>>>>>> fe26b4dc
 
 ## Installation
 
@@ -14,7 +11,7 @@
 ```
 
 ### Darknet ROS
-<<<<<<< HEAD
+
 To build darknet ros, please refer to [Darknet ROS documentation](https://github.com/asurt-fsai/darknet_ros#building)
 
 
@@ -23,10 +20,4 @@
 
 ```
 make build
-```
-=======
-
-To build darknet ros, please refer to [Darknet ROS documentation](https://github.com/asurt-fsai/darknet_ros#building)
-
-### TESTING CI/CD
->>>>>>> fe26b4dc
+```